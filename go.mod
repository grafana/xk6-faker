module github.com/grafana/xk6-faker

<<<<<<< HEAD
go 1.22
toolchain go1.24.1
=======
go 1.23.0
>>>>>>> 45048ec2

require (
	github.com/brianvoe/gofakeit/v6 v6.28.0
	github.com/grafana/sobek v0.0.0-20250320150027-203dc85b6d98
	github.com/iancoleman/strcase v0.3.0
	github.com/stretchr/testify v1.10.0
<<<<<<< HEAD
	go.k6.io/k6 v0.58.0
=======
	go.k6.io/k6 v1.0.0
>>>>>>> 45048ec2
	lukechampine.com/frand v1.4.2
)

require (
	github.com/aead/chacha20 v0.0.0-20180709150244-8b13a72661da // indirect
	github.com/cenkalti/backoff/v4 v4.3.0 // indirect
	github.com/davecgh/go-spew v1.1.1 // indirect
	github.com/dlclark/regexp2 v1.11.4 // indirect
<<<<<<< HEAD
	github.com/evanw/esbuild v0.25.1 // indirect
=======
	github.com/evanw/esbuild v0.25.3 // indirect
>>>>>>> 45048ec2
	github.com/fatih/color v1.18.0 // indirect
	github.com/fsnotify/fsnotify v1.8.0 // indirect
	github.com/go-logr/logr v1.4.2 // indirect
	github.com/go-logr/stdr v1.2.2 // indirect
	github.com/go-sourcemap/sourcemap v2.1.4+incompatible // indirect
	github.com/google/pprof v0.0.0-20230728192033-2ba5b33183c6 // indirect
	github.com/google/uuid v1.6.0 // indirect
	github.com/grpc-ecosystem/grpc-gateway/v2 v2.26.1 // indirect
	github.com/josharian/intern v1.0.0 // indirect
	github.com/mailru/easyjson v0.9.0 // indirect
	github.com/mattn/go-colorable v0.1.14 // indirect
	github.com/mattn/go-isatty v0.0.20 // indirect
	github.com/mstoykov/atlas v0.0.0-20220811071828-388f114305dd // indirect
	github.com/mstoykov/k6-taskqueue-lib v0.1.3 // indirect
	github.com/pmezard/go-difflib v1.0.0 // indirect
	github.com/serenize/snaker v0.0.0-20201027110005-a7ad2135616e // indirect
	github.com/sirupsen/logrus v1.9.3 // indirect
	github.com/spf13/afero v1.1.2 // indirect
	go.opentelemetry.io/auto/sdk v1.1.0 // indirect
	go.opentelemetry.io/otel v1.35.0 // indirect
	go.opentelemetry.io/otel/exporters/otlp/otlptrace v1.35.0 // indirect
	go.opentelemetry.io/otel/exporters/otlp/otlptrace/otlptracegrpc v1.35.0 // indirect
	go.opentelemetry.io/otel/exporters/otlp/otlptrace/otlptracehttp v1.35.0 // indirect
	go.opentelemetry.io/otel/metric v1.35.0 // indirect
	go.opentelemetry.io/otel/sdk v1.35.0 // indirect
	go.opentelemetry.io/otel/trace v1.35.0 // indirect
	go.opentelemetry.io/proto/otlp v1.5.0 // indirect
<<<<<<< HEAD
	golang.org/x/net v0.37.0 // indirect
	golang.org/x/sys v0.31.0 // indirect
	golang.org/x/text v0.23.0 // indirect
	golang.org/x/time v0.11.0 // indirect
	google.golang.org/genproto/googleapis/api v0.0.0-20250218202821-56aae31c358a // indirect
	google.golang.org/genproto/googleapis/rpc v0.0.0-20250218202821-56aae31c358a // indirect
	google.golang.org/grpc v1.71.0 // indirect
	google.golang.org/protobuf v1.36.5 // indirect
=======
	golang.org/x/net v0.39.0 // indirect
	golang.org/x/sys v0.32.0 // indirect
	golang.org/x/text v0.24.0 // indirect
	golang.org/x/time v0.11.0 // indirect
	google.golang.org/genproto/googleapis/api v0.0.0-20250218202821-56aae31c358a // indirect
	google.golang.org/genproto/googleapis/rpc v0.0.0-20250218202821-56aae31c358a // indirect
	google.golang.org/grpc v1.71.1 // indirect
	google.golang.org/protobuf v1.36.6 // indirect
>>>>>>> 45048ec2
	gopkg.in/guregu/null.v3 v3.3.0 // indirect
	gopkg.in/tomb.v1 v1.0.0-20141024135613-dd632973f1e7 // indirect
	gopkg.in/yaml.v3 v3.0.1 // indirect
)<|MERGE_RESOLUTION|>--- conflicted
+++ resolved
@@ -1,22 +1,13 @@
 module github.com/grafana/xk6-faker
 
-<<<<<<< HEAD
-go 1.22
-toolchain go1.24.1
-=======
 go 1.23.0
->>>>>>> 45048ec2
 
 require (
 	github.com/brianvoe/gofakeit/v6 v6.28.0
 	github.com/grafana/sobek v0.0.0-20250320150027-203dc85b6d98
 	github.com/iancoleman/strcase v0.3.0
 	github.com/stretchr/testify v1.10.0
-<<<<<<< HEAD
-	go.k6.io/k6 v0.58.0
-=======
 	go.k6.io/k6 v1.0.0
->>>>>>> 45048ec2
 	lukechampine.com/frand v1.4.2
 )
 
@@ -25,11 +16,7 @@
 	github.com/cenkalti/backoff/v4 v4.3.0 // indirect
 	github.com/davecgh/go-spew v1.1.1 // indirect
 	github.com/dlclark/regexp2 v1.11.4 // indirect
-<<<<<<< HEAD
-	github.com/evanw/esbuild v0.25.1 // indirect
-=======
 	github.com/evanw/esbuild v0.25.3 // indirect
->>>>>>> 45048ec2
 	github.com/fatih/color v1.18.0 // indirect
 	github.com/fsnotify/fsnotify v1.8.0 // indirect
 	github.com/go-logr/logr v1.4.2 // indirect
@@ -57,16 +44,6 @@
 	go.opentelemetry.io/otel/sdk v1.35.0 // indirect
 	go.opentelemetry.io/otel/trace v1.35.0 // indirect
 	go.opentelemetry.io/proto/otlp v1.5.0 // indirect
-<<<<<<< HEAD
-	golang.org/x/net v0.37.0 // indirect
-	golang.org/x/sys v0.31.0 // indirect
-	golang.org/x/text v0.23.0 // indirect
-	golang.org/x/time v0.11.0 // indirect
-	google.golang.org/genproto/googleapis/api v0.0.0-20250218202821-56aae31c358a // indirect
-	google.golang.org/genproto/googleapis/rpc v0.0.0-20250218202821-56aae31c358a // indirect
-	google.golang.org/grpc v1.71.0 // indirect
-	google.golang.org/protobuf v1.36.5 // indirect
-=======
 	golang.org/x/net v0.39.0 // indirect
 	golang.org/x/sys v0.32.0 // indirect
 	golang.org/x/text v0.24.0 // indirect
@@ -75,7 +52,6 @@
 	google.golang.org/genproto/googleapis/rpc v0.0.0-20250218202821-56aae31c358a // indirect
 	google.golang.org/grpc v1.71.1 // indirect
 	google.golang.org/protobuf v1.36.6 // indirect
->>>>>>> 45048ec2
 	gopkg.in/guregu/null.v3 v3.3.0 // indirect
 	gopkg.in/tomb.v1 v1.0.0-20141024135613-dd632973f1e7 // indirect
 	gopkg.in/yaml.v3 v3.0.1 // indirect
